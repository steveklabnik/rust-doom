use archive::{Archive, InArchive};
use error::ErrorKind::MissingRequiredPatch;
use error::Result;
use gfx::Texture;
use image::Image;
use math::{Vec2, Vec2f};
use name::WadName;
use num::{Float, Zero};
use read::WadRead;
use std::cmp;
use std::collections::BTreeMap;
use std::mem;
use time;
use types::{WadTextureHeader, WadTexturePatchRef};

pub type Palette = [u8; 256 * 3];
pub type Colormap = [u8; 256];
pub type Flat = Vec<u8>;


#[derive(Copy, Clone, Debug)]
pub struct Bounds {
    pub pos: Vec2f,
    pub size: Vec2f,
    pub num_frames: usize,
    pub row_height: usize,
}

pub type BoundsLookup = BTreeMap<WadName, Bounds>;

pub struct TextureDirectory {
    textures: BTreeMap<WadName, Image>,
    patches: Vec<(WadName, Option<Image>)>,
    palettes: Vec<Palette>,
    colormaps: Vec<Colormap>,
    flats: BTreeMap<WadName, Flat>,
    animated_walls: Vec<Vec<WadName>>,
    animated_flats: Vec<Vec<WadName>>,
}

impl TextureDirectory {
    pub fn from_archive(wad: &Archive) -> Result<TextureDirectory> {
        info!("Reading texture directory...");

        // Read palettes & colormaps.
        let palettes = try!(wad.read_required_named_lump(b"PLAYPAL\0"));
        let colormaps = try!(wad.read_required_named_lump(b"COLORMAP"));
        info!("  {:4} palettes", palettes.len());
        info!("  {:4} colormaps", colormaps.len());

        // Read patches.
        let patches = try!(read_patches(wad).in_archive(wad));
        info!("  {:4} patches", patches.len());

        // Read textures.
        let t0 = time::precise_time_s();
        info!("Reading & assembling textures...");
        let mut textures = BTreeMap::new();
        for lump_name in TEXTURE_LUMP_NAMES.iter() {
            let lump_index = match wad.named_lump_index(lump_name) {
                Some(i) => i,
                None => {
                    info!("     0 textures in {}", String::from_utf8_lossy(lump_name));
                    continue
                }
            };
            let num_textures = try!(read_textures(
                    &try!(wad.read_lump(lump_index)), &patches, &mut textures).in_archive(wad));
            info!("  {:4} textures in {}", num_textures, String::from_utf8_lossy(lump_name));
        }
        info!("Done in {:.4}s.", time::precise_time_s() - t0);

        // Read flats.
        let flats = try!(read_flats(wad));
        info!("  {:4} flats", flats.len());

        // Read sprites
        let num_sprites = try!(read_sprites(wad, &mut textures));
        info!("  {:4} sprites", num_sprites);

        Ok(TextureDirectory {
            patches: patches,
            textures: textures,
            palettes: palettes,
            colormaps: colormaps,
            flats: flats,
            animated_walls: wad.metadata().animations.walls.clone(),
            animated_flats: wad.metadata().animations.flats.clone(),
        })
    }

    pub fn texture(&self, name: &WadName) -> Option<&Image> {
        self.textures.get(name)
    }
    pub fn flat(&self, name: &WadName) -> Option<&Flat> {
        self.flats.get(name)
    }

    pub fn num_patches(&self) -> usize { self.patches.len() }
    pub fn patch(&self, index: usize) -> Option<&Image> {
        self.patches[index].1.as_ref()
    }

    pub fn num_palettes(&self) -> usize { self.palettes.len() }
    pub fn palette(&self, index: usize) -> &Palette {
        &self.palettes[index]
    }

    pub fn num_colormaps(&self) -> usize { self.colormaps.len() }
    pub fn colormap(&self, index: usize) -> &Colormap {
        &self.colormaps[index]
    }

    pub fn build_palette_texture(&self,
                                 palette: usize,
                                 colormap_start: usize,
                                 colormap_end: usize) -> Texture {
        let num_colormaps = colormap_end - colormap_start;
        let mut data = vec![0u8; 256 * num_colormaps * 3];
        let palette = &self.palettes[palette];
        for i_colormap in colormap_start .. colormap_end {
            for i_color in 0 .. 256 {
                let rgb = &palette[self.colormaps[i_colormap][i_color] as usize * 3..][..3];
                data[0 + i_color * 3 + i_colormap * 256 * 3] = rgb[0];
                data[1 + i_color * 3 + i_colormap * 256 * 3] = rgb[1];
                data[2 + i_color * 3 + i_colormap * 256 * 3] = rgb[2];
            }
        }

        let mut palette_tex = Texture::new_2d();
        palette_tex.bind(0);
        palette_tex
            .set_filters_nearest()
            .data_rgb_u8(0, 256, num_colormaps, &data)
            .unbind(0);
        palette_tex
    }

    pub fn build_colormap_texture(&self) -> Texture {
        let mut colormap_tex = Texture::new_2d();
        colormap_tex.bind(0);
        colormap_tex
            .set_filters_nearest()
            .data_red_u8(0, 256, self.colormaps.len(), &self.colormaps)
            .unbind(0);
        colormap_tex
    }


    pub fn build_texture_atlas<'a, T: IntoIterator<Item = &'a WadName>>(
            &'a self, names_iter: T) -> (Texture, BoundsLookup) {
<<<<<<< HEAD
        let entries = ordered_atlas_entries(&self.animated_walls,
                                            |n| self.texture(&n),
                                            names_iter);
        if entries.len() == 0 {
            return (Texture::new(gl::TEXTURE_2D), BoundsLookup::new());
=======
        let images = ordered_atlas_entries(
            &self.animated_walls,
            |n| { self.texture(n) },
            names_iter);
        if images.len() == 0 {
            return (Texture::new_2d(), BoundsLookup::new());
>>>>>>> bfa38d72
        }

        let num_pixels = entries.iter().map(|e| e.image.num_pixels()).fold(0, |x, y| x + y);
        let max_image_width = entries.iter().map(|e| e.image.width()).max().unwrap();
        let min_atlas_size = Vec2::new(cmp::min(128, next_pow2(max_image_width)), 128);
        let max_size = 4096;

        let next_size = |size: &mut Vec2<usize>| {
            loop {
                if size[0] <= size[1] {
                    if size[0] == max_size {
                        panic!("Could not fit wall atlas.");
                    }
                    size[0] *= 2;
                    size[1] = 128;
                } else {
                    size[1] *= 2;
                }

                if size[0] * size[1] >= num_pixels {
                    break;
                }
            }
        };

        let mut atlas_size = min_atlas_size;
        next_size(&mut atlas_size);

        let mut transposed = false;
        let mut positions = Vec::with_capacity(entries.len());
        loop {
            let mut offset = Vec2::zero();
            let mut failed = false;
            let mut row_height = 0;
            for &AtlasEntry { image, .. } in entries.iter() {
                let size = image.size();
                if offset[0] + size[0] > atlas_size[0] {
                    offset[0] = 0;
                    offset[1] += row_height;
                    row_height = 0;
                }
                if size[1] > row_height {
                    row_height = size[1];
                }
                if offset[1] + size[1] > atlas_size[1] {
                    failed = true;
                    break;
                }
                positions.push(AtlasPosition {
                                   offset: Vec2::new(offset[0] as isize, offset[1] as isize),
                                   row_height: row_height
                               });
                offset[0] += size[0];
            }

            if failed {
                positions.clear();

                // Try swapping width and height to see if it fits that way.
                atlas_size.swap();
                transposed = !transposed;
                if transposed && atlas_size[0] != atlas_size[1] {
                    continue;
                }

                // If all else fails try a larger size for the atlas.
                transposed = false;
                next_size(&mut atlas_size);
            } else {
                break;
            }
        }
        let atlas_size = atlas_size;

        assert!(positions.len() == entries.len());
        let mut atlas = Image::new(atlas_size[0], atlas_size[1]);
        let mut bound_map = BTreeMap::new();
        for (i, entry) in entries.iter().enumerate() {
            atlas.blit(entry.image, positions[i].offset, true);
            bound_map.insert(entry.name, img_bound(&positions[i - entry.frame_offset], entry));
        }

        let mut tex = Texture::new_2d();
        tex.bind(0);
        tex.set_filters_nearest()
<<<<<<< HEAD
           .data_rg_u8(0, atlas_size[0], atlas_size[1], atlas.pixels())
           .unbind(gl::TEXTURE0);
=======
           .data_rg_u8(0, atlas_width, atlas_height, atlas.pixels())
           .unbind(0);
>>>>>>> bfa38d72

        info!("Wall texture atlas size: {:?}", atlas_size);
        (tex, bound_map)
    }

    pub fn build_flat_atlas<'a, T: Iterator<Item = &'a WadName>>(
            &'a self, names_iter: T) -> (Texture, BoundsLookup) {
        let names = ordered_atlas_entries(
            &self.animated_flats, |n| self.flat(&n),
            names_iter);
        let num_names = names.len();

        let width = next_pow2((num_names as f64).sqrt().ceil() as usize * 64);
        let flats_per_row = width / 64;

        let num_rows = (num_names as f64 / flats_per_row as f64).ceil() as usize;
        let height = next_pow2(num_rows * 64);

        let mut offsets = BTreeMap::new();
        let mut data = vec![255u8; width * height];
        let (mut row, mut column) = (0, 0);
        info!("Flat atlas size: {}x{} ({}, {})", width, height, flats_per_row,
                                                 num_rows);
        let mut anim_start_pos = Vec2::zero();
        for AtlasEntry { name, image, frame_offset, num_frames } in names.into_iter() {
            let offset = Vec2::new(column * 64, row * 64);
            if frame_offset == 0 {
               anim_start_pos = Vec2::new(offset[0] as f32, offset[1] as f32);
            }
            offsets.insert(name, Bounds {
                pos: anim_start_pos,
                size: Vec2::new(64.0, 64.0),
                num_frames: num_frames,
                row_height: 64,
            });

            for y in 0 .. 64 {
                for x in 0 .. 64 {
                    data[offset[0] + x + (y + offset[1]) * width] = image[x + y * 64];
                }
            }

            column += 1;
            if column == flats_per_row {
                column = 0;
                row += 1;
            }
        }

        let mut tex = Texture::new_2d();
        tex.bind(0);
        tex.set_filters_nearest()
           .data_red_u8(0, width, height, &data)
           .unbind(0);

        (tex, offsets)
    }
}

struct AtlasEntry<'a, ImageType: 'a> {
    name: WadName,
    image: &'a ImageType,
    frame_offset: usize,
    num_frames: usize,
}

struct AtlasPosition {
    offset: Vec2<isize>,
    row_height: usize,
}

fn next_pow2(x: usize) -> usize {
    let mut pow2 = 1;
    while pow2 < x { pow2 *= 2; }
    pow2
}


const TEXTURE_LUMP_NAMES: &'static [[u8; 8]] =
    &[[b'T', b'E', b'X', b'T', b'U', b'R', b'E', b'1'],
      [b'T', b'E', b'X', b'T', b'U', b'R', b'E', b'2']];


fn read_patches(wad: &Archive) -> Result<Vec<(WadName, Option<Image>)>> {
    let pnames_buffer = try!(wad.read_required_named_lump(b"PNAMES\0\0"));
    let mut lump = &pnames_buffer[..];

    let num_patches = try!(lump.wad_read::<u32>()) as usize;
    let mut patches = Vec::with_capacity(num_patches);

    patches.reserve(num_patches);
    let mut missing_patches = 0usize;
    info!("Reading {} patches....", num_patches);
    let t0 = time::precise_time_s();
    for _ in 0 .. num_patches {
        let name = try!(lump.wad_read::<WadName>());
        match wad.named_lump_index(&name) {
            Some(index) => {
                patches.push((name, Some(Image::from_buffer(&try!(wad.read_lump(index))))));
            }
            None => {
                missing_patches += 1;
                patches.push((name, None));
            },
        }
    }
    let time = time::precise_time_s() - t0;
    info!("Done in {:.4}s; {} missing patches.", time, missing_patches);
    Ok(patches)
}

fn img_bound(pos: &AtlasPosition, entry: &AtlasEntry<Image>) -> Bounds {
    Bounds {
        pos: Vec2f::new(pos.offset[0] as f32, pos.offset[1] as f32),
        size: Vec2f::new(entry.image.width() as f32, entry.image.height() as f32),
        num_frames: entry.num_frames,
        row_height: pos.row_height,
    }
}

fn ordered_atlas_entries<'a, 'b, NameIter, Image, ImageLookup>(animations: &'b [Vec<WadName>],
                                                               image_lookup: ImageLookup,
                                                               names_iter: NameIter)
                                                               -> Vec<AtlasEntry<Image>>
        where NameIter: IntoIterator<Item=&'a WadName>,
              ImageLookup: Fn(WadName) -> Option<&'b Image>,
              'a: 'b {

    let mut frames_by_first_frame = BTreeMap::new();
    for name in names_iter {
        let maybe_frames = search_for_frame(name, animations);
        let first_frame = maybe_frames.map(|f| &f[0]).unwrap_or(name);
        frames_by_first_frame.insert(first_frame, maybe_frames);
    }
    let mut entries = Vec::with_capacity(frames_by_first_frame.len());
    for (&name, maybe_frames) in frames_by_first_frame.into_iter() {
        match maybe_frames {
            Some(frames) =>
                for (offset, &frame) in frames.iter().enumerate() {
                    if let Some(image) = image_lookup(frame) {
                        entries.push(AtlasEntry {
                                         name: frame,
                                         image: image,
                                         frame_offset: offset,
                                         num_frames: frames.len(),
                                     });
                    } else {
                        warn!("Unable to find texture/sprite: {}", frame);
                    }
                },
            None => {
                if let Some(image) = image_lookup(name) {
                    entries.push(AtlasEntry {
                                     name: name,
                                     image: image,
                                     frame_offset: 0,
                                     num_frames: 1,
                                 });
                }
            },
        }
    }
    entries
}

fn search_for_frame<'a>(search_for: &WadName, animations: &'a [Vec<WadName>])
        -> Option<&'a [WadName]> {
    animations.iter()
              .find(|animation| animation.iter().any(|frame| frame == search_for))
              .map(|animation| &animation[..])
}


fn read_sprites(wad: &Archive, textures: &mut BTreeMap<WadName, Image>) -> Result<usize> {
    let start_index =
        try!(wad.required_named_lump_index(b"S_START\0")) + 1;
    let end_index = try!(wad.required_named_lump_index(b"S_END\0\0\0"));
    info!("Reading {} sprites....", end_index - start_index);
    let t0 = time::precise_time_s();
    for index in start_index .. end_index {
        textures.insert(*wad.lump_name(index), Image::from_buffer(&try!(wad.read_lump(index))));
    }
    let time = time::precise_time_s() - t0;
    info!("Done in {:.4}s.", time);
    Ok(end_index - start_index)
}

fn read_textures(lump_buffer: &[u8], patches: &[(WadName, Option<Image>)],
                 textures: &mut BTreeMap<WadName, Image>)
        -> Result<usize> {
    let mut lump = lump_buffer;
    let num_textures = try!(lump.wad_read::<u32>()) as usize;

    let mut offsets = &lump[..num_textures * mem::size_of::<u32>()];

    for _ in 0 .. num_textures {
        lump = &lump_buffer[try!(offsets.wad_read::<u32>()) as usize..];
        let header = try!(lump.wad_read::<WadTextureHeader>());
        let mut image = Image::new_from_header(&header);

        for i_patch in 0 .. header.num_patches {
            let pref = try!(lump.wad_read::<WadTexturePatchRef>());
            let offset = Vec2::new(pref.origin_x as isize,
                                   if pref.origin_y <= 0 { 0 } else { pref.origin_y as isize });
            match patches[pref.patch as usize] {
                (_, Some(ref patch)) => {
                    image.blit(patch, offset, i_patch == 0);
                },
                (ref patch_name, None) => {
                    return Err(MissingRequiredPatch(header.name, *patch_name).into())
                }
            }
        }

        textures.insert(header.name, image);
    }
    Ok(num_textures)
}

fn read_flats(wad: &Archive) -> Result<BTreeMap<WadName, Flat>> {
    let start = try!(wad.required_named_lump_index(b"F_START\0"));
    let end = try!(wad.required_named_lump_index(b"F_END\0\0\0"));
    let mut flats = BTreeMap::new();
    for i_lump in start .. end {
        if wad.is_virtual_lump(i_lump) {
            continue;
        }
        let lump = try!(wad.read_lump(i_lump));
        flats.insert(*wad.lump_name(i_lump), lump);
    }

    Ok(flats)
}<|MERGE_RESOLUTION|>--- conflicted
+++ resolved
@@ -1,7 +1,6 @@
 use archive::{Archive, InArchive};
 use error::ErrorKind::MissingRequiredPatch;
 use error::Result;
-use gfx::Texture;
 use image::Image;
 use math::{Vec2, Vec2f};
 use name::WadName;
@@ -12,19 +11,12 @@
 use std::mem;
 use time;
 use types::{WadTextureHeader, WadTexturePatchRef};
+use gfx::Bounds;
 
 pub type Palette = [u8; 256 * 3];
 pub type Colormap = [u8; 256];
 pub type Flat = Vec<u8>;
 
-
-#[derive(Copy, Clone, Debug)]
-pub struct Bounds {
-    pub pos: Vec2f,
-    pub size: Vec2f,
-    pub num_frames: usize,
-    pub row_height: usize,
-}
 
 pub type BoundsLookup = BTreeMap<WadName, Bounds>;
 
@@ -37,6 +29,22 @@
     animated_walls: Vec<Vec<WadName>>,
     animated_flats: Vec<Vec<WadName>>,
 }
+
+pub struct MappedPalette {
+    pub pixels: Vec<u8>,
+    pub colormaps: usize,
+}
+
+pub struct TransparentImage {
+    pub pixels: Vec<u16>,
+    pub size: Vec2<usize>,
+}
+
+pub struct OpaqueImage {
+    pub pixels: Vec<u8>,
+    pub size: Vec2<usize>,
+}
+
 
 impl TextureDirectory {
     pub fn from_archive(wad: &Archive) -> Result<TextureDirectory> {
@@ -114,7 +122,7 @@
     pub fn build_palette_texture(&self,
                                  palette: usize,
                                  colormap_start: usize,
-                                 colormap_end: usize) -> Texture {
+                                 colormap_end: usize) -> MappedPalette {
         let num_colormaps = colormap_end - colormap_start;
         let mut data = vec![0u8; 256 * num_colormaps * 3];
         let palette = &self.palettes[palette];
@@ -127,42 +135,24 @@
             }
         }
 
-        let mut palette_tex = Texture::new_2d();
-        palette_tex.bind(0);
-        palette_tex
-            .set_filters_nearest()
-            .data_rgb_u8(0, 256, num_colormaps, &data)
-            .unbind(0);
-        palette_tex
-    }
-
-    pub fn build_colormap_texture(&self) -> Texture {
-        let mut colormap_tex = Texture::new_2d();
-        colormap_tex.bind(0);
-        colormap_tex
-            .set_filters_nearest()
-            .data_red_u8(0, 256, self.colormaps.len(), &self.colormaps)
-            .unbind(0);
-        colormap_tex
+        MappedPalette {
+            pixels: data,
+            colormaps: colormap_end - colormap_start + 1,
+        }
     }
 
 
     pub fn build_texture_atlas<'a, T: IntoIterator<Item = &'a WadName>>(
-            &'a self, names_iter: T) -> (Texture, BoundsLookup) {
-<<<<<<< HEAD
+            &'a self, names_iter: T) -> (TransparentImage, BoundsLookup) {
         let entries = ordered_atlas_entries(&self.animated_walls,
                                             |n| self.texture(&n),
                                             names_iter);
         if entries.len() == 0 {
-            return (Texture::new(gl::TEXTURE_2D), BoundsLookup::new());
-=======
-        let images = ordered_atlas_entries(
-            &self.animated_walls,
-            |n| { self.texture(n) },
-            names_iter);
-        if images.len() == 0 {
-            return (Texture::new_2d(), BoundsLookup::new());
->>>>>>> bfa38d72
+            return (TransparentImage {
+                        pixels: Vec::new(),
+                        size: Vec2::zero(),
+                    },
+                    BoundsLookup::new());
         }
 
         let num_pixels = entries.iter().map(|e| e.image.num_pixels()).fold(0, |x, y| x + y);
@@ -245,23 +235,17 @@
             bound_map.insert(entry.name, img_bound(&positions[i - entry.frame_offset], entry));
         }
 
-        let mut tex = Texture::new_2d();
-        tex.bind(0);
-        tex.set_filters_nearest()
-<<<<<<< HEAD
-           .data_rg_u8(0, atlas_size[0], atlas_size[1], atlas.pixels())
-           .unbind(gl::TEXTURE0);
-=======
-           .data_rg_u8(0, atlas_width, atlas_height, atlas.pixels())
-           .unbind(0);
->>>>>>> bfa38d72
+        let tex = TransparentImage {
+            size: atlas_size,
+            pixels: atlas.into_pixels(),
+        };
 
         info!("Wall texture atlas size: {:?}", atlas_size);
         (tex, bound_map)
     }
 
     pub fn build_flat_atlas<'a, T: Iterator<Item = &'a WadName>>(
-            &'a self, names_iter: T) -> (Texture, BoundsLookup) {
+            &'a self, names_iter: T) -> (OpaqueImage, BoundsLookup) {
         let names = ordered_atlas_entries(
             &self.animated_flats, |n| self.flat(&n),
             names_iter);
@@ -304,12 +288,10 @@
             }
         }
 
-        let mut tex = Texture::new_2d();
-        tex.bind(0);
-        tex.set_filters_nearest()
-           .data_red_u8(0, width, height, &data)
-           .unbind(0);
-
+        let tex = OpaqueImage {
+            pixels: data,
+            size: Vec2::new(width, height),
+        };
         (tex, offsets)
     }
 }
